import { envManager } from "@suoshengzhang/claude-context-core";
import path from "path";
import os from "os";

export interface ContextMcpConfig {
    name: string;
    version: string;
    // Embedding provider configuration
    embeddingProvider: 'OpenAI' | 'Azure OpenAI' | 'VoyageAI' | 'Gemini' | 'Ollama';
    embeddingModel: string;
    // Provider-specific API keys
    openaiApiKey?: string;
    openaiBaseUrl?: string;
    // Azure OpenAI configuration
    azureOpenAIApiKey?: string;
    azureOpenAIEndpoint?: string;
    azureOpenAIApiVersion?: string;
    azureOpenAIDeploymentName?: string;
    voyageaiApiKey?: string;
    geminiApiKey?: string;
    // Ollama configuration
    ollamaModel?: string;
    ollamaHost?: string;
    // Vector database configuration
    milvusAddress?: string; // Optional, can be auto-resolved from token
    milvusToken?: string;
    chromaAddress?: string;
    chromaPort?: number;
    chromaWorkingDir?: string;
    codeAgentEmbEndpoint: string;
}

// Legacy format (v1) - for backward compatibility
export interface CodebaseSnapshotV1 {
    indexedCodebases: string[];
    indexingCodebases: string[] | Record<string, number>;  // Array (legacy) or Map of codebase path to progress percentage
    lastUpdated: string;
}

// New format (v2) - structured with codebase information

// Base interface for common fields
interface CodebaseInfoBase {
    lastUpdated: string;
}

// Indexing state - when indexing is in progress
export interface CodebaseInfoIndexing extends CodebaseInfoBase {
    status: 'indexing';
    indexingPercentage: number;  // Current progress percentage
    serverSnapshotVersion: string;
}

// Indexed state - when indexing completed successfully
export interface CodebaseInfoIndexed extends CodebaseInfoBase {
    status: 'indexed';
    indexedFiles: number;        // Number of files indexed
    totalChunks: number;         // Total number of chunks generated
    indexStatus: 'completed' | 'limit_reached';  // Status from indexing result
    serverSnapshotVersion: string;
}

// Index failed state - when indexing failed
export interface CodebaseInfoIndexFailed extends CodebaseInfoBase {
    status: 'indexfailed';
    errorMessage: string;        // Error message from the failure
    lastAttemptedPercentage?: number;  // Progress when failure occurred
    serverSnapshotVersion: string;
}

// Union type for all codebase information states
export type CodebaseInfo = CodebaseInfoIndexing | CodebaseInfoIndexed | CodebaseInfoIndexFailed;

export interface CodebaseSnapshotV2 {
    formatVersion: 'v2';
    codebases: Record<string, CodebaseInfo>;  // codebasePath -> CodebaseInfo
    lastUpdated: string;
}

// Union type for all supported formats
export type CodebaseSnapshot = CodebaseSnapshotV1 | CodebaseSnapshotV2;

// Helper function to get default model for each provider
export function getDefaultModelForProvider(provider: string): string {
    switch (provider) {
        case 'OpenAI':
        case 'Azure OpenAI':
            return 'text-embedding-3-small';
        case 'VoyageAI':
            return 'voyage-code-3';
        case 'Gemini':
            return 'gemini-embedding-001';
        case 'Ollama':
            return 'nomic-embed-text';
        default:
            return 'text-embedding-3-small';
    }
}

// Helper function to get embedding model with provider-specific environment variable priority
export function getEmbeddingModelForProvider(provider: string): string {
    switch (provider) {
        case 'Ollama':
            // For Ollama, prioritize OLLAMA_MODEL over EMBEDDING_MODEL for backward compatibility
            const ollamaModel = envManager.get('OLLAMA_MODEL') || envManager.get('EMBEDDING_MODEL') || getDefaultModelForProvider(provider);
            console.log(`[DEBUG] 🎯 Ollama model selection: OLLAMA_MODEL=${envManager.get('OLLAMA_MODEL') || 'NOT SET'}, EMBEDDING_MODEL=${envManager.get('EMBEDDING_MODEL') || 'NOT SET'}, selected=${ollamaModel}`);
            return ollamaModel;
        case 'OpenAI':
        case 'Azure OpenAI':
        case 'VoyageAI':
        case 'Gemini':
        default:
            // For all other providers, use EMBEDDING_MODEL or default
            const selectedModel = envManager.get('EMBEDDING_MODEL') || getDefaultModelForProvider(provider);
            console.log(`[DEBUG] 🎯 ${provider} model selection: EMBEDDING_MODEL=${envManager.get('EMBEDDING_MODEL') || 'NOT SET'}, selected=${selectedModel}`);
            return selectedModel;
    }
}

export function createMcpConfig(): ContextMcpConfig {
    // Debug: Print all environment variables related to Context
    console.log(`[DEBUG] 🔍 Environment Variables Debug:`);
    console.log(`[DEBUG]   EMBEDDING_PROVIDER: ${envManager.get('EMBEDDING_PROVIDER') || 'NOT SET'}`);
    console.log(`[DEBUG]   EMBEDDING_MODEL: ${envManager.get('EMBEDDING_MODEL') || 'NOT SET'}`);
    console.log(`[DEBUG]   OLLAMA_MODEL: ${envManager.get('OLLAMA_MODEL') || 'NOT SET'}`);
    console.log(`[DEBUG]   GEMINI_API_KEY: ${envManager.get('GEMINI_API_KEY') ? 'SET (length: ' + envManager.get('GEMINI_API_KEY')!.length + ')' : 'NOT SET'}`);
    console.log(`[DEBUG]   OPENAI_API_KEY: ${envManager.get('OPENAI_API_KEY') ? 'SET (length: ' + envManager.get('OPENAI_API_KEY')!.length + ')' : 'NOT SET'}`);
    console.log(`[DEBUG]   MILVUS_ADDRESS: ${envManager.get('MILVUS_ADDRESS') || 'NOT SET'}`);
    console.log(`[DEBUG]   NODE_ENV: ${envManager.get('NODE_ENV') || 'NOT SET'}`);

    const config: ContextMcpConfig = {
        name: envManager.get('MCP_SERVER_NAME') || "Context MCP Server",
        version: envManager.get('MCP_SERVER_VERSION') || "1.0.0",
        // Embedding provider configuration
        embeddingProvider: (envManager.get('EMBEDDING_PROVIDER') as 'OpenAI' | 'Azure OpenAI' | 'VoyageAI' | 'Gemini' | 'Ollama') || 'Azure OpenAI',
        embeddingModel: getEmbeddingModelForProvider(envManager.get('EMBEDDING_PROVIDER') || 'OpenAI'),
        // Provider-specific API keys
        openaiApiKey: envManager.get('OPENAI_API_KEY'),
        openaiBaseUrl: envManager.get('OPENAI_BASE_URL'),
        // Azure OpenAI configuration
        azureOpenAIApiKey: envManager.get('AZURE_OPENAI_API_KEY'),
        azureOpenAIEndpoint: envManager.get('AZURE_OPENAI_ENDPOINT'),
        azureOpenAIApiVersion: envManager.get('AZURE_OPENAI_API_VERSION'),
        azureOpenAIDeploymentName: envManager.get('AZURE_OPENAI_DEPLOYMENT_NAME'),
        voyageaiApiKey: envManager.get('VOYAGEAI_API_KEY'),
        geminiApiKey: envManager.get('GEMINI_API_KEY'),
        // Ollama configuration
        ollamaModel: envManager.get('OLLAMA_MODEL'),
        ollamaHost: envManager.get('OLLAMA_HOST'),
        // Vector database configuration - address can be auto-resolved from token
        milvusAddress: envManager.get('MILVUS_ADDRESS'), // Optional, can be resolved from token
        milvusToken: envManager.get('MILVUS_TOKEN'),
        chromaAddress: envManager.get('CHROMA_ADDRESS') || 'localhost',
<<<<<<< HEAD
        chromaPort: Number(envManager.get('CHROMA_PORT')) || 19801,
        chromaWorkingDir: envManager.get('CHROMA_WORKING_DIR') || path.join(os.homedir(), '.context', 'chromadb'),
        codeAgentEmbEndpoint: envManager.get('CODE_AGENT_EMB_ENDPOINT') || 'http://localhost:8001/get_embeddings'
=======
        chromaPort: Number(envManager.get('CHROMA_PORT')) || 19800,
        chromaWorkingDir: envManager.get('CHROMA_WORKING_DIR') || path.join(os.homedir(), '.context', 'chromadb')
>>>>>>> 564bc312
    };

    return config;
}

export function logConfigurationSummary(config: ContextMcpConfig): void {
    // Log configuration summary before starting server
    console.log(`[MCP] 🚀 Starting Context MCP Server`);
    console.log(`[MCP] Configuration Summary:`);
    console.log(`[MCP]   Server: ${config.name} v${config.version}`);
    console.log(`[MCP]   Embedding Provider: ${config.embeddingProvider}`);
    console.log(`[MCP]   Embedding Model: ${config.embeddingModel}`);
    console.log(`[MCP]   Milvus Address: ${config.milvusAddress || (config.milvusToken ? '[Auto-resolve from token]' : '[Not configured]')}`);

    // Log provider-specific configuration without exposing sensitive data
    switch (config.embeddingProvider) {
        case 'OpenAI':
            console.log(`[MCP]   OpenAI API Key: ${config.openaiApiKey ? '✅ Configured' : '❌ Missing'}`);
            if (config.openaiBaseUrl) {
                console.log(`[MCP]   OpenAI Base URL: ${config.openaiBaseUrl}`);
            }
            break;
        case 'Azure OpenAI':
            console.log(`[MCP]   Azure OpenAI API Key: ${config.azureOpenAIApiKey ? '✅ Configured' : '❌ Missing'}`);
            console.log(`[MCP]   Azure OpenAI Endpoint: ${config.azureOpenAIEndpoint || '❌ Missing'}`);
            if (config.azureOpenAIDeploymentName) {
                console.log(`[MCP]   Azure OpenAI Deployment: ${config.azureOpenAIDeploymentName}`);
            }
            if (config.azureOpenAIApiVersion) {
                console.log(`[MCP]   Azure OpenAI API Version: ${config.azureOpenAIApiVersion}`);
            }
            break;
        case 'VoyageAI':
            console.log(`[MCP]   VoyageAI API Key: ${config.voyageaiApiKey ? '✅ Configured' : '❌ Missing'}`);
            break;
        case 'Gemini':
            console.log(`[MCP]   Gemini API Key: ${config.geminiApiKey ? '✅ Configured' : '❌ Missing'}`);
            break;
        case 'Ollama':
            console.log(`[MCP]   Ollama Host: ${config.ollamaHost || 'http://127.0.0.1:11434'}`);
            console.log(`[MCP]   Ollama Model: ${config.embeddingModel}`);
            break;
    }

    console.log(`[MCP] 🔧 Initializing server components...`);
}

export function showHelpMessage(): void {
    console.log(`
Context MCP Server

Usage: npx @suoshengzhang/claude-context-mcp@latest [options]

Options:
  --help, -h                          Show this help message

Environment Variables:
  MCP_SERVER_NAME         Server name
  MCP_SERVER_VERSION      Server version

  Embedding Provider Configuration:
  EMBEDDING_PROVIDER      Embedding provider: OpenAI, Azure OpenAI, VoyageAI, Gemini, Ollama (default: OpenAI)
  EMBEDDING_MODEL         Embedding model name (works for all providers)

  Provider-specific API Keys:
  OPENAI_API_KEY          OpenAI API key (required for OpenAI provider)
  OPENAI_BASE_URL         OpenAI API base URL (optional, for custom endpoints)
  AZURE_OPENAI_API_KEY    Azure OpenAI API key (required for Azure OpenAI provider)
  AZURE_OPENAI_ENDPOINT   Azure OpenAI endpoint URL (required for Azure OpenAI provider)
  AZURE_OPENAI_API_VERSION Azure OpenAI API version (optional, default: 2024-02-15-preview)
  AZURE_OPENAI_DEPLOYMENT_NAME Azure OpenAI deployment name (optional, uses model name if not specified)
  VOYAGEAI_API_KEY        VoyageAI API key (required for VoyageAI provider)
  GEMINI_API_KEY          Google AI API key (required for Gemini provider)

  Ollama Configuration:
  OLLAMA_HOST             Ollama server host (default: http://127.0.0.1:11434)
  OLLAMA_MODEL            Ollama model name (alternative to EMBEDDING_MODEL for Ollama)

  Vector Database Configuration:
  MILVUS_ADDRESS          Milvus address (optional, can be auto-resolved from token)
  MILVUS_TOKEN            Milvus token (optional, used for authentication and address resolution)

Examples:
  # Start MCP server with OpenAI (default) and explicit Milvus address
  OPENAI_API_KEY=sk-xxx MILVUS_ADDRESS=localhost:19530 npx @suoshengzhang/claude-context-mcp@latest

  # Start MCP server with OpenAI and specific model
  OPENAI_API_KEY=sk-xxx EMBEDDING_MODEL=text-embedding-3-large MILVUS_TOKEN=your-token npx @suoshengzhang/claude-context-mcp@latest

  # Start MCP server with Azure OpenAI and specific model
  EMBEDDING_PROVIDER="Azure OpenAI" AZURE_OPENAI_API_KEY=your-key AZURE_OPENAI_ENDPOINT=https://your-resource.openai.azure.com EMBEDDING_MODEL=text-embedding-3-small MILVUS_TOKEN=your-token npx @suoshengzhang/claude-context-mcp@latest

  # Start MCP server with VoyageAI and specific model
  EMBEDDING_PROVIDER=VoyageAI VOYAGEAI_API_KEY=pa-xxx EMBEDDING_MODEL=voyage-3-large MILVUS_TOKEN=your-token npx @suoshengzhang/claude-context-mcp@latest

  # Start MCP server with Gemini and specific model
  EMBEDDING_PROVIDER=Gemini GEMINI_API_KEY=xxx EMBEDDING_MODEL=gemini-embedding-001 MILVUS_TOKEN=your-token npx @suoshengzhang/claude-context-mcp@latest

  # Start MCP server with Ollama and specific model (using OLLAMA_MODEL)
  EMBEDDING_PROVIDER=Ollama OLLAMA_MODEL=mxbai-embed-large MILVUS_TOKEN=your-token npx @suoshengzhang/claude-context-mcp@latest

  # Start MCP server with Ollama and specific model (using EMBEDDING_MODEL)
  EMBEDDING_PROVIDER=Ollama EMBEDDING_MODEL=nomic-embed-text MILVUS_TOKEN=your-token npx @suoshengzhang/claude-context-mcp@latest
        `);
}<|MERGE_RESOLUTION|>--- conflicted
+++ resolved
@@ -151,14 +151,9 @@
         milvusAddress: envManager.get('MILVUS_ADDRESS'), // Optional, can be resolved from token
         milvusToken: envManager.get('MILVUS_TOKEN'),
         chromaAddress: envManager.get('CHROMA_ADDRESS') || 'localhost',
-<<<<<<< HEAD
         chromaPort: Number(envManager.get('CHROMA_PORT')) || 19801,
         chromaWorkingDir: envManager.get('CHROMA_WORKING_DIR') || path.join(os.homedir(), '.context', 'chromadb'),
         codeAgentEmbEndpoint: envManager.get('CODE_AGENT_EMB_ENDPOINT') || 'http://localhost:8001/get_embeddings'
-=======
-        chromaPort: Number(envManager.get('CHROMA_PORT')) || 19800,
-        chromaWorkingDir: envManager.get('CHROMA_WORKING_DIR') || path.join(os.homedir(), '.context', 'chromadb')
->>>>>>> 564bc312
     };
 
     return config;
