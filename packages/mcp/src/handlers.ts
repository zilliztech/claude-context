import * as fs from "fs";
import * as path from "path";
import * as crypto from "crypto";
import { Context, COLLECTION_LIMIT_MESSAGE } from "@zilliz/claude-context-core";
import { SnapshotManager } from "./snapshot.js";
import { ensureAbsolutePath, truncateContent, trackCodebasePath } from "./utils.js";

export class ToolHandlers {
    private context: Context;
    private snapshotManager: SnapshotManager;
    private indexingStats: { indexedFiles: number; totalChunks: number } | null = null;
    private currentWorkspace: string;

    constructor(context: Context, snapshotManager: SnapshotManager) {
        this.context = context;
        this.snapshotManager = snapshotManager;
        this.currentWorkspace = process.cwd();
        console.log(`[WORKSPACE] Current workspace: ${this.currentWorkspace}`);
    }

    /**
     * Sync indexed codebases from Zilliz Cloud collections
     * This method fetches all collections from the vector database,
     * gets the first document from each collection to extract codebasePath from metadata,
     * and updates the snapshot with discovered codebases.
     * 
     * Logic: Compare mcp-codebase-snapshot.json with zilliz cloud collections
     * - If local snapshot has extra directories (not in cloud), remove them
     * - If local snapshot is missing directories (exist in cloud), ignore them
     */
    private async syncIndexedCodebasesFromCloud(): Promise<void> {
        try {
            console.log(`[SYNC-CLOUD] 🔄 Syncing indexed codebases from Zilliz Cloud...`);

            // Get all collections using the interface method
            const vectorDb = this.context['vectorDatabase'];

            // Use the new listCollections method from the interface
            const collections = await vectorDb.listCollections();

            console.log(`[SYNC-CLOUD] 📋 Found ${collections.length} collections in Zilliz Cloud`);

            if (collections.length === 0) {
                console.log(`[SYNC-CLOUD] ✅ No collections found in cloud`);
                // If no collections in cloud, remove all local codebases
                const localCodebases = this.snapshotManager.getIndexedCodebases();
                if (localCodebases.length > 0) {
                    console.log(`[SYNC-CLOUD] 🧹 Removing ${localCodebases.length} local codebases as cloud has no collections`);
                    for (const codebasePath of localCodebases) {
                        this.snapshotManager.removeIndexedCodebase(codebasePath);
                        console.log(`[SYNC-CLOUD] ➖ Removed local codebase: ${codebasePath}`);
                    }
                    this.snapshotManager.saveCodebaseSnapshot();
                    console.log(`[SYNC-CLOUD] 💾 Updated snapshot to match empty cloud state`);
                }
                return;
            }

            const cloudCodebases = new Set<string>();

            // Check each collection for codebase path
            for (const collectionName of collections) {
                try {
                    // Skip collections that don't match the code_chunks pattern (support both legacy and hybrid collections)
                    if (!collectionName.startsWith('code_chunks_') && !collectionName.startsWith('hybrid_code_chunks_')) {
                        console.log(`[SYNC-CLOUD] ⏭️  Skipping non-code collection: ${collectionName}`);
                        continue;
                    }

                    console.log(`[SYNC-CLOUD] 🔍 Checking collection: ${collectionName}`);

                    // Query the first document to get metadata
                    const results = await vectorDb.query(
                        collectionName,
                        '', // Empty filter to get all results
                        ['metadata'], // Only fetch metadata field
                        1 // Only need one result to extract codebasePath
                    );

                    if (results && results.length > 0) {
                        const firstResult = results[0];
                        const metadataStr = firstResult.metadata;

                        if (metadataStr) {
                            try {
                                const metadata = JSON.parse(metadataStr);
                                const codebasePath = metadata.codebasePath;

                                if (codebasePath && typeof codebasePath === 'string') {
                                    console.log(`[SYNC-CLOUD] 📍 Found codebase path: ${codebasePath} in collection: ${collectionName}`);
                                    cloudCodebases.add(codebasePath);
                                } else {
                                    console.warn(`[SYNC-CLOUD] ⚠️  No codebasePath found in metadata for collection: ${collectionName}`);
                                }
                            } catch (parseError) {
                                console.warn(`[SYNC-CLOUD] ⚠️  Failed to parse metadata JSON for collection ${collectionName}:`, parseError);
                            }
                        } else {
                            console.warn(`[SYNC-CLOUD] ⚠️  No metadata found in collection: ${collectionName}`);
                        }
                    } else {
                        console.log(`[SYNC-CLOUD] ℹ️  Collection ${collectionName} is empty`);
                    }
                } catch (collectionError: any) {
                    console.warn(`[SYNC-CLOUD] ⚠️  Error checking collection ${collectionName}:`, collectionError.message || collectionError);
                    // Continue with next collection
                }
            }

            console.log(`[SYNC-CLOUD] 📊 Found ${cloudCodebases.size} valid codebases in cloud`);

            // Get current local codebases
            const localCodebases = new Set(this.snapshotManager.getIndexedCodebases());
            console.log(`[SYNC-CLOUD] 📊 Found ${localCodebases.size} local codebases in snapshot`);

            let hasChanges = false;

            // Remove local codebases that don't exist in cloud
            for (const localCodebase of localCodebases) {
                if (!cloudCodebases.has(localCodebase)) {
                    this.snapshotManager.removeIndexedCodebase(localCodebase);
                    hasChanges = true;
                    console.log(`[SYNC-CLOUD] ➖ Removed local codebase (not in cloud): ${localCodebase}`);
                }
            }

            // Note: We don't add cloud codebases that are missing locally (as per user requirement)
            console.log(`[SYNC-CLOUD] ℹ️  Skipping addition of cloud codebases not present locally (per sync policy)`);

            if (hasChanges) {
                this.snapshotManager.saveCodebaseSnapshot();
                console.log(`[SYNC-CLOUD] 💾 Updated snapshot to match cloud state`);
            } else {
                console.log(`[SYNC-CLOUD] ✅ Local snapshot already matches cloud state`);
            }

            console.log(`[SYNC-CLOUD] ✅ Cloud sync completed successfully`);
        } catch (error: any) {
            console.error(`[SYNC-CLOUD] ❌ Error syncing codebases from cloud:`, error.message || error);
            // Don't throw - this is not critical for the main functionality
        }
    }

    public async handleIndexCodebase(args: any) {
        const { path: codebasePath, force, splitter, customExtensions, ignorePatterns } = args;
        const forceReindex = force || false;
        const splitterType = splitter || 'ast'; // Default to AST
        const customFileExtensions = customExtensions || [];
        const customIgnorePatterns = ignorePatterns || [];

        try {
            // Sync indexed codebases from cloud first
            await this.syncIndexedCodebasesFromCloud();

            // Validate splitter parameter
            if (splitterType !== 'ast' && splitterType !== 'langchain') {
                return {
                    content: [{
                        type: "text",
                        text: `Error: Invalid splitter type '${splitterType}'. Must be 'ast' or 'langchain'.`
                    }],
                    isError: true
                };
            }
            // Force absolute path resolution - warn if relative path provided
            const absolutePath = ensureAbsolutePath(codebasePath);

            // Validate path exists
            if (!fs.existsSync(absolutePath)) {
                return {
                    content: [{
                        type: "text",
                        text: `Error: Path '${absolutePath}' does not exist. Original input: '${codebasePath}'`
                    }],
                    isError: true
                };
            }

            // Check if it's a directory
            const stat = fs.statSync(absolutePath);
            if (!stat.isDirectory()) {
                return {
                    content: [{
                        type: "text",
                        text: `Error: Path '${absolutePath}' is not a directory`
                    }],
                    isError: true
                };
            }

            // Check if already indexing
            if (this.snapshotManager.getIndexingCodebases().includes(absolutePath)) {
                return {
                    content: [{
                        type: "text",
                        text: `Codebase '${absolutePath}' is already being indexed in the background. Please wait for completion.`
                    }],
                    isError: true
                };
            }

            // Check if already indexed (unless force is true)
            if (!forceReindex && this.snapshotManager.getIndexedCodebases().includes(absolutePath)) {
                return {
                    content: [{
                        type: "text",
                        text: `Codebase '${absolutePath}' is already indexed. Use force=true to re-index.`
                    }],
                    isError: true
                };
            }

            // If force reindex and codebase is already indexed, remove it from indexed list
            if (forceReindex && this.snapshotManager.getIndexedCodebases().includes(absolutePath)) {
                console.log(`[FORCE-REINDEX] 🔄 Removing '${absolutePath}' from indexed list for re-indexing`);
                this.snapshotManager.removeIndexedCodebase(absolutePath);
            }

            // CRITICAL: Pre-index collection creation validation
            try {
                const normalizedPath = path.resolve(absolutePath);
                const hash = crypto.createHash('md5').update(normalizedPath).digest('hex');
                const collectionName = `hybrid_code_chunks_${hash.substring(0, 8)}`;

                console.log(`[INDEX-VALIDATION] 🔍 Validating hybrid collection creation for: ${collectionName}`);

                // Get embedding dimension for collection creation
                const embeddingProvider = this.context['embedding'];
                const dimension = embeddingProvider.getDimension();

                // Check if collection already exists and clear it to avoid schema conflicts
                const collectionExists = await this.codeContext['vectorDatabase'].hasCollection(collectionName);
                if (collectionExists) {
                    console.log(`[INDEX-VALIDATION] 📋 Hybrid collection ${collectionName} already exists, clearing for validation`);
                    try {
<<<<<<< HEAD
                        await this.codeContext['vectorDatabase'].dropCollection(collectionName);
                        console.log(`[INDEX-VALIDATION] ✅ Existing hybrid collection cleared for validation: ${collectionName}`);
=======
                        await this.context['vectorDatabase'].dropCollection(collectionName);
                        console.log(`[INDEX-VALIDATION] ✅ Existing collection cleared: ${collectionName}`);
>>>>>>> a8099f6a
                    } catch (dropError: any) {
                        console.log(`[INDEX-VALIDATION] ⚠️  Error clearing existing collection: ${dropError.message || dropError}`);
                        // Continue anyway, as the creation might still work
                    }
                } else if (forceReindex) {
                    console.log(`[INDEX-VALIDATION] ℹ️  Force reindex enabled, but hybrid collection ${collectionName} does not exist`);
                }

<<<<<<< HEAD
                // Attempt to create hybrid collection with BM25 support - this will throw COLLECTION_LIMIT_MESSAGE if limit reached
                await this.codeContext['vectorDatabase'].createHybridCollection(
                    collectionName,
                    dimension,
                    `Hybrid code context collection: ${collectionName}`
                );

                // If creation succeeds, immediately drop the test collection
                await this.codeContext['vectorDatabase'].dropCollection(collectionName);
                console.log(`[INDEX-VALIDATION] ✅ Hybrid collection creation validated successfully`);
=======
                // Attempt to create collection - this will throw COLLECTION_LIMIT_MESSAGE if limit reached
                await this.context['vectorDatabase'].createCollection(
                    collectionName,
                    dimension,
                    `Claude Context collection: ${collectionName}`
                );

                // If creation succeeds, immediately drop the test collection
                await this.context['vectorDatabase'].dropCollection(collectionName);
                console.log(`[INDEX-VALIDATION] ✅ Collection creation validated successfully`);
>>>>>>> a8099f6a

            } catch (validationError: any) {
                const errorMessage = typeof validationError === 'string' ? validationError :
                    (validationError instanceof Error ? validationError.message : String(validationError));

                if (errorMessage === COLLECTION_LIMIT_MESSAGE || errorMessage.includes(COLLECTION_LIMIT_MESSAGE)) {
                    console.error(`[INDEX-VALIDATION] ❌ Collection limit validation failed: ${absolutePath}`);

                    // CRITICAL: Immediately return the COLLECTION_LIMIT_MESSAGE to MCP client
                    return {
                        content: [{
                            type: "text",
                            text: COLLECTION_LIMIT_MESSAGE
                        }],
                        isError: true
                    };
                } else {
                    // Handle other collection creation errors
                    console.error(`[INDEX-VALIDATION] ❌ Collection creation validation failed:`, validationError);
                    return {
                        content: [{
                            type: "text",
                            text: `Error validating collection creation: ${validationError.message || validationError}`
                        }],
                        isError: true
                    };
                }
            }

            // Add custom extensions if provided
            if (customFileExtensions.length > 0) {
                console.log(`[CUSTOM-EXTENSIONS] Adding ${customFileExtensions.length} custom extensions: ${customFileExtensions.join(', ')}`);
                this.context.addCustomExtensions(customFileExtensions);
            }

            // Add custom ignore patterns if provided (before loading file-based patterns)
            if (customIgnorePatterns.length > 0) {
                console.log(`[IGNORE-PATTERNS] Adding ${customIgnorePatterns.length} custom ignore patterns: ${customIgnorePatterns.join(', ')}`);
                this.context.addCustomIgnorePatterns(customIgnorePatterns);
            }

            // Add to indexing list and save snapshot immediately
            this.snapshotManager.addIndexingCodebase(absolutePath);
            this.snapshotManager.saveCodebaseSnapshot();

            // Track the codebase path for syncing
            trackCodebasePath(absolutePath);

            // Start background indexing - now safe to proceed
            this.startBackgroundIndexing(absolutePath, forceReindex, splitterType);

            const pathInfo = codebasePath !== absolutePath
                ? `\nNote: Input path '${codebasePath}' was resolved to absolute path '${absolutePath}'`
                : '';

            const extensionInfo = customFileExtensions.length > 0
                ? `\nUsing ${customFileExtensions.length} custom extensions: ${customFileExtensions.join(', ')}`
                : '';

            const ignoreInfo = customIgnorePatterns.length > 0
                ? `\nUsing ${customIgnorePatterns.length} custom ignore patterns: ${customIgnorePatterns.join(', ')}`
                : '';

            return {
                content: [{
                    type: "text",
                    text: `Started background indexing for codebase '${absolutePath}' using ${splitterType.toUpperCase()} splitter.${pathInfo}${extensionInfo}${ignoreInfo}\n\nIndexing is running in the background. You can search the codebase while indexing is in progress, but results may be incomplete until indexing completes.`
                }]
            };

        } catch (error: any) {
            // Enhanced error handling to prevent MCP service crash
            console.error('Error in handleIndexCodebase:', error);

            // Ensure we always return a proper MCP response, never throw
            return {
                content: [{
                    type: "text",
                    text: `Error starting indexing: ${error.message || error}`
                }],
                isError: true
            };
        }
    }

    private async startBackgroundIndexing(codebasePath: string, forceReindex: boolean, splitterType: string) {
        const absolutePath = codebasePath;

        try {
            console.log(`[BACKGROUND-INDEX] Starting background indexing for: ${absolutePath}`);

            // Note: If force reindex, collection was already cleared during validation phase
            if (forceReindex) {
                console.log(`[BACKGROUND-INDEX] ℹ️  Force reindex mode - collection was already cleared during validation`);
            }

            // Use the existing Context instance for indexing.
            let contextForThisTask = this.context;
            if (splitterType !== 'ast') {
                console.warn(`[BACKGROUND-INDEX] Non-AST splitter '${splitterType}' requested; falling back to AST splitter`);
            }

            // Generate hybrid collection name
            const normalizedPath = path.resolve(absolutePath);
            const hash = crypto.createHash('md5').update(normalizedPath).digest('hex');
            const collectionName = `hybrid_code_chunks_${hash.substring(0, 8)}`;

            // Load ignore patterns from files first (including .ignore, .gitignore, etc.)
            await this.context['loadGitignorePatterns'](absolutePath);
            
            // Initialize file synchronizer with proper ignore patterns (including project-specific patterns)
            const { FileSynchronizer } = await import("@zilliz/claude-context-core");
            const ignorePatterns = this.context['ignorePatterns'] || [];
            console.log(`[BACKGROUND-INDEX] Using ignore patterns: ${ignorePatterns.join(', ')}`);
            const synchronizer = new FileSynchronizer(absolutePath, ignorePatterns);
            await synchronizer.initialize();

            // Store synchronizer in the context's internal map
            this.context['synchronizers'].set(collectionName, synchronizer);
            if (contextForThisTask !== this.context) {
                contextForThisTask['synchronizers'].set(collectionName, synchronizer);
            }

            console.log(`[BACKGROUND-INDEX] Starting indexing with ${splitterType} splitter for: ${absolutePath}`);

            // Log embedding provider information before indexing
            const embeddingProvider = this.context['embedding'];
            console.log(`[BACKGROUND-INDEX] 🧠 Using embedding provider: ${embeddingProvider.getProvider()} with dimension: ${embeddingProvider.getDimension()}`);

            // Start indexing with the appropriate context
            console.log(`[BACKGROUND-INDEX] 🚀 Beginning codebase indexing process...`);
            const stats = await contextForThisTask.indexCodebaseHybrid(absolutePath);
            console.log(`[BACKGROUND-INDEX] ✅ Indexing completed successfully! Files: ${stats.indexedFiles}, Chunks: ${stats.totalChunks}`);

            // Move from indexing to indexed list
            this.snapshotManager.moveFromIndexingToIndexed(absolutePath);
            this.indexingStats = { indexedFiles: stats.indexedFiles, totalChunks: stats.totalChunks };

            // Save snapshot after updating codebase lists
            this.snapshotManager.saveCodebaseSnapshot();

            let message = `Background indexing completed for '${absolutePath}' using ${splitterType.toUpperCase()} splitter.\nIndexed ${stats.indexedFiles} files, ${stats.totalChunks} chunks.`;
            if (stats.status === 'limit_reached') {
                message += `\n⚠️  Warning: Indexing stopped because the chunk limit (450,000) was reached. The index may be incomplete.`;
            }

            console.log(`[BACKGROUND-INDEX] ${message}`);

        } catch (error: any) {
            console.error(`[BACKGROUND-INDEX] Error during indexing for ${absolutePath}:`, error);
            // Remove from indexing list on error
            this.snapshotManager.removeIndexingCodebase(absolutePath);
            this.snapshotManager.saveCodebaseSnapshot();

            // Log error but don't crash MCP service - indexing errors are handled gracefully
            console.error(`[BACKGROUND-INDEX] Indexing failed for ${absolutePath}: ${error.message || error}`);
        }
    }

    public async handleSearchCode(args: any) {
        const { path: codebasePath, query, limit = 10 } = args;
        const resultLimit = limit || 10;

        try {
            // Sync indexed codebases from cloud first
            await this.syncIndexedCodebasesFromCloud();

            // Force absolute path resolution - warn if relative path provided
            const absolutePath = ensureAbsolutePath(codebasePath);

            // Validate path exists
            if (!fs.existsSync(absolutePath)) {
                return {
                    content: [{
                        type: "text",
                        text: `Error: Path '${absolutePath}' does not exist. Original input: '${codebasePath}'`
                    }],
                    isError: true
                };
            }

            // Check if it's a directory
            const stat = fs.statSync(absolutePath);
            if (!stat.isDirectory()) {
                return {
                    content: [{
                        type: "text",
                        text: `Error: Path '${absolutePath}' is not a directory`
                    }],
                    isError: true
                };
            }

            trackCodebasePath(absolutePath);

            // Check if this codebase is indexed or being indexed
            const isIndexed = this.snapshotManager.getIndexedCodebases().includes(absolutePath);
            const isIndexing = this.snapshotManager.getIndexingCodebases().includes(absolutePath);

            if (!isIndexed && !isIndexing) {
                return {
                    content: [{
                        type: "text",
                        text: `Error: Codebase '${absolutePath}' is not indexed. Please index it first using the index_codebase tool.`
                    }],
                    isError: true
                };
            }

            // Show indexing status if codebase is being indexed
            let indexingStatusMessage = '';
            if (isIndexing) {
                indexingStatusMessage = `\n⚠️  **Indexing in Progress**: This codebase is currently being indexed in the background. Search results may be incomplete until indexing completes.`;
            }

            console.log(`[SEARCH] Searching in codebase: ${absolutePath}`);
            console.log(`[SEARCH] Query: "${query}"`);
            console.log(`[SEARCH] Indexing status: ${isIndexing ? 'In Progress' : 'Completed'}`);

            // Log embedding provider information before search
<<<<<<< HEAD
            const embeddingProvider = this.codeContext['embedding'];
            console.log(`[SEARCH] 🧠 Using embedding provider: ${embeddingProvider.getProvider()} for hybrid search`);
            console.log(`[SEARCH] 🔍 Generating embeddings for query using ${embeddingProvider.getProvider()}...`);

            // Search in the specified codebase using hybrid search
            const searchResults = await this.codeContext.hybridSemanticSearch(
=======
            const embeddingProvider = this.context['embedding'];
            console.log(`[SEARCH] 🧠 Using embedding provider: ${embeddingProvider.getProvider()} for semantic search`);
            console.log(`[SEARCH] 🔍 Generating embeddings for query using ${embeddingProvider.getProvider()}...`);

            // Search in the specified codebase
            const searchResults = await this.context.semanticSearch(
>>>>>>> a8099f6a
                absolutePath,
                query,
                Math.min(resultLimit, 50),
                0.3
            );

            console.log(`[SEARCH] ✅ Hybrid search completed! Found ${searchResults.length} results using ${embeddingProvider.getProvider()} embeddings`);

            if (searchResults.length === 0) {
                let noResultsMessage = `No results found for query: "${query}" in codebase '${absolutePath}'`;
                if (isIndexing) {
                    noResultsMessage += `\n\nNote: This codebase is still being indexed. Try searching again after indexing completes, or the query may not match any indexed content.`;
                }
                return {
                    content: [{
                        type: "text",
                        text: noResultsMessage
                    }]
                };
            }

            // Format results
            const formattedResults = searchResults.map((result: any, index: number) => {
                const location = `${result.relativePath}:${result.startLine}-${result.endLine}`;
                const context = truncateContent(result.content, 5000);
                const codebaseInfo = path.basename(absolutePath);

                return `${index + 1}. Code snippet (${result.language}) [${codebaseInfo}]\n` +
                    `   Location: ${location}\n` +
                    `   Rank: ${index + 1}\n` +
                    `   Context: \n\`\`\`${result.language}\n${context}\n\`\`\`\n`;
            }).join('\n');

            let resultMessage = `Found ${searchResults.length} results for query: "${query}" in codebase '${absolutePath}'${indexingStatusMessage}\n\n${formattedResults}`;

            if (isIndexing) {
                resultMessage += `\n\n💡 **Tip**: This codebase is still being indexed. More results may become available as indexing progresses.`;
            }

            return {
                content: [{
                    type: "text",
                    text: resultMessage
                }]
            };
        } catch (error) {
            // Check if this is the collection limit error
            // Handle both direct string throws and Error objects containing the message
            const errorMessage = typeof error === 'string' ? error : (error instanceof Error ? error.message : String(error));

            if (errorMessage === COLLECTION_LIMIT_MESSAGE || errorMessage.includes(COLLECTION_LIMIT_MESSAGE)) {
                // Return the collection limit message as a successful response
                // This ensures LLM treats it as final answer, not as retryable error
                return {
                    content: [{
                        type: "text",
                        text: COLLECTION_LIMIT_MESSAGE
                    }]
                };
            }

            return {
                content: [{
                    type: "text",
                    text: `Error searching code: ${errorMessage} Please check if the codebase has been indexed first.`
                }],
                isError: true
            };
        }
    }

    public async handleClearIndex(args: any) {
        const { path: codebasePath } = args;

        if (this.snapshotManager.getIndexedCodebases().length === 0 && this.snapshotManager.getIndexingCodebases().length === 0) {
            return {
                content: [{
                    type: "text",
                    text: "No codebases are currently indexed or being indexed."
                }]
            };
        }

        try {
            // Force absolute path resolution - warn if relative path provided
            const absolutePath = ensureAbsolutePath(codebasePath);

            // Validate path exists
            if (!fs.existsSync(absolutePath)) {
                return {
                    content: [{
                        type: "text",
                        text: `Error: Path '${absolutePath}' does not exist. Original input: '${codebasePath}'`
                    }],
                    isError: true
                };
            }

            // Check if it's a directory
            const stat = fs.statSync(absolutePath);
            if (!stat.isDirectory()) {
                return {
                    content: [{
                        type: "text",
                        text: `Error: Path '${absolutePath}' is not a directory`
                    }],
                    isError: true
                };
            }

            // Check if this codebase is indexed or being indexed
            const isIndexed = this.snapshotManager.getIndexedCodebases().includes(absolutePath);
            const isIndexing = this.snapshotManager.getIndexingCodebases().includes(absolutePath);

            if (!isIndexed && !isIndexing) {
                return {
                    content: [{
                        type: "text",
                        text: `Error: Codebase '${absolutePath}' is not indexed or being indexed.`
                    }],
                    isError: true
                };
            }

            console.log(`[CLEAR] Clearing codebase: ${absolutePath}`);

            try {
<<<<<<< HEAD
                await this.codeContext.clearHybridIndex(absolutePath);
                console.log(`[CLEAR] Successfully cleared hybrid index for: ${absolutePath}`);
=======
                await this.context.clearIndex(absolutePath);
                console.log(`[CLEAR] Successfully cleared index for: ${absolutePath}`);
>>>>>>> a8099f6a
            } catch (error: any) {
                const errorMsg = `Failed to clear ${absolutePath}: ${error.message}`;
                console.error(`[CLEAR] ${errorMsg}`);
                return {
                    content: [{
                        type: "text",
                        text: errorMsg
                    }],
                    isError: true
                };
            }

            // Remove the cleared codebase from both lists
            this.snapshotManager.removeIndexedCodebase(absolutePath);
            this.snapshotManager.removeIndexingCodebase(absolutePath);

            // Reset indexing stats if this was the active codebase
            this.indexingStats = null;

            // Save snapshot after clearing index
            this.snapshotManager.saveCodebaseSnapshot();

            let resultText = `Successfully cleared codebase '${absolutePath}'`;

            const remainingIndexed = this.snapshotManager.getIndexedCodebases().length;
            const remainingIndexing = this.snapshotManager.getIndexingCodebases().length;

            if (remainingIndexed > 0 || remainingIndexing > 0) {
                resultText += `\n${remainingIndexed} other indexed codebase(s) and ${remainingIndexing} indexing codebase(s) remain`;
            }

            return {
                content: [{
                    type: "text",
                    text: resultText
                }]
            };
        } catch (error) {
            // Check if this is the collection limit error
            // Handle both direct string throws and Error objects containing the message
            const errorMessage = typeof error === 'string' ? error : (error instanceof Error ? error.message : String(error));

            if (errorMessage === COLLECTION_LIMIT_MESSAGE || errorMessage.includes(COLLECTION_LIMIT_MESSAGE)) {
                // Return the collection limit message as a successful response
                // This ensures LLM treats it as final answer, not as retryable error
                return {
                    content: [{
                        type: "text",
                        text: COLLECTION_LIMIT_MESSAGE
                    }]
                };
            }

            return {
                content: [{
                    type: "text",
                    text: `Error clearing index: ${errorMessage}`
                }],
                isError: true
            };
        }
    }
} <|MERGE_RESOLUTION|>--- conflicted
+++ resolved
@@ -229,17 +229,12 @@
                 const dimension = embeddingProvider.getDimension();
 
                 // Check if collection already exists and clear it to avoid schema conflicts
-                const collectionExists = await this.codeContext['vectorDatabase'].hasCollection(collectionName);
+                const collectionExists = await this.context['vectorDatabase'].hasCollection(collectionName);
                 if (collectionExists) {
                     console.log(`[INDEX-VALIDATION] 📋 Hybrid collection ${collectionName} already exists, clearing for validation`);
                     try {
-<<<<<<< HEAD
-                        await this.codeContext['vectorDatabase'].dropCollection(collectionName);
+                        await this.context['vectorDatabase'].dropCollection(collectionName);
                         console.log(`[INDEX-VALIDATION] ✅ Existing hybrid collection cleared for validation: ${collectionName}`);
-=======
-                        await this.context['vectorDatabase'].dropCollection(collectionName);
-                        console.log(`[INDEX-VALIDATION] ✅ Existing collection cleared: ${collectionName}`);
->>>>>>> a8099f6a
                     } catch (dropError: any) {
                         console.log(`[INDEX-VALIDATION] ⚠️  Error clearing existing collection: ${dropError.message || dropError}`);
                         // Continue anyway, as the creation might still work
@@ -248,29 +243,16 @@
                     console.log(`[INDEX-VALIDATION] ℹ️  Force reindex enabled, but hybrid collection ${collectionName} does not exist`);
                 }
 
-<<<<<<< HEAD
                 // Attempt to create hybrid collection with BM25 support - this will throw COLLECTION_LIMIT_MESSAGE if limit reached
-                await this.codeContext['vectorDatabase'].createHybridCollection(
+                await this.context['vectorDatabase'].createHybridCollection(
                     collectionName,
                     dimension,
                     `Hybrid code context collection: ${collectionName}`
                 );
 
                 // If creation succeeds, immediately drop the test collection
-                await this.codeContext['vectorDatabase'].dropCollection(collectionName);
+                await this.context['vectorDatabase'].dropCollection(collectionName);
                 console.log(`[INDEX-VALIDATION] ✅ Hybrid collection creation validated successfully`);
-=======
-                // Attempt to create collection - this will throw COLLECTION_LIMIT_MESSAGE if limit reached
-                await this.context['vectorDatabase'].createCollection(
-                    collectionName,
-                    dimension,
-                    `Claude Context collection: ${collectionName}`
-                );
-
-                // If creation succeeds, immediately drop the test collection
-                await this.context['vectorDatabase'].dropCollection(collectionName);
-                console.log(`[INDEX-VALIDATION] ✅ Collection creation validated successfully`);
->>>>>>> a8099f6a
 
             } catch (validationError: any) {
                 const errorMessage = typeof validationError === 'string' ? validationError :
@@ -380,7 +362,7 @@
 
             // Load ignore patterns from files first (including .ignore, .gitignore, etc.)
             await this.context['loadGitignorePatterns'](absolutePath);
-            
+
             // Initialize file synchronizer with proper ignore patterns (including project-specific patterns)
             const { FileSynchronizer } = await import("@zilliz/claude-context-core");
             const ignorePatterns = this.context['ignorePatterns'] || [];
@@ -491,21 +473,12 @@
             console.log(`[SEARCH] Indexing status: ${isIndexing ? 'In Progress' : 'Completed'}`);
 
             // Log embedding provider information before search
-<<<<<<< HEAD
-            const embeddingProvider = this.codeContext['embedding'];
+            const embeddingProvider = this.context['embedding'];
             console.log(`[SEARCH] 🧠 Using embedding provider: ${embeddingProvider.getProvider()} for hybrid search`);
             console.log(`[SEARCH] 🔍 Generating embeddings for query using ${embeddingProvider.getProvider()}...`);
 
             // Search in the specified codebase using hybrid search
-            const searchResults = await this.codeContext.hybridSemanticSearch(
-=======
-            const embeddingProvider = this.context['embedding'];
-            console.log(`[SEARCH] 🧠 Using embedding provider: ${embeddingProvider.getProvider()} for semantic search`);
-            console.log(`[SEARCH] 🔍 Generating embeddings for query using ${embeddingProvider.getProvider()}...`);
-
-            // Search in the specified codebase
-            const searchResults = await this.context.semanticSearch(
->>>>>>> a8099f6a
+            const searchResults = await this.context.hybridSemanticSearch(
                 absolutePath,
                 query,
                 Math.min(resultLimit, 50),
@@ -633,13 +606,8 @@
             console.log(`[CLEAR] Clearing codebase: ${absolutePath}`);
 
             try {
-<<<<<<< HEAD
-                await this.codeContext.clearHybridIndex(absolutePath);
+                await this.context.clearHybridIndex(absolutePath);
                 console.log(`[CLEAR] Successfully cleared hybrid index for: ${absolutePath}`);
-=======
-                await this.context.clearIndex(absolutePath);
-                console.log(`[CLEAR] Successfully cleared index for: ${absolutePath}`);
->>>>>>> a8099f6a
             } catch (error: any) {
                 const errorMsg = `Failed to clear ${absolutePath}: ${error.message}`;
                 console.error(`[CLEAR] ${errorMsg}`);
